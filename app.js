--- conflicted
+++ resolved
@@ -40,26 +40,15 @@
     credentials: true
 }));
 
-<<<<<<< HEAD
 // 3. Then add routes
 app.use('/api/deploy', deployRoutes);
 app.use('/api/domain', domainRoutes);
 app.use('/api/usage', usageRoutes);
-=======
-connectDB()
->>>>>>> ce8f7c99
 
 // Other settings
 app.set('trust proxy', false);
 
-<<<<<<< HEAD
 // Test route
-=======
-app.use('/api/deploy', deployRoutes);
-app.use('/api/domain', domainRoutes);
-app.use('/api/usage', usageRoutes);
-
->>>>>>> ce8f7c99
 app.get('/', (req, res) => {
     res.status(200).json('Welcome to Vercel Theme Deployer');
 });
